require "./codegen"

# Here lies the logic to cast values between different types. There are three operations:
#
# ## Assign
#
# ```
# target_pointer : target_type <- value : value_type
# ```
#
# This happens when we store a value inside a variable (a variable is represented as
# pointer to the real value).
#
# If the type of the target and value are the same we can simply store the value inside
# the pointer.
#
# Otherwise, it's the case of a value having a "smaller" type than the variable's type,
# for example when assigning an Int32 into a union of Int32 | String, or when assigning
# a Bar into a Foo, with Bar < Foo, etc. In those cases we need to do some extra stuff,
# for example store the value's type id in the union and then the real value in the second
# slot of a union, casted to the union's type.
#
# ## Upcast
#
# ```
# (value : from_type).as(to_type)
# ```
#
# This happens when a value is "boxed" inside a "bigger" one. For example in this method:
#
# ```
# def foo
#   condition ? 1 : nil
# end
# ```
#
# foo's type is Int32 | Nil, with one branch of the 'if' being Int32 and the other Nil.
# In this case we need to "box" the Int32 value inside the union, and the same for Nil.
#
# This is different than doing an assign because we don't assign the value, we simply
# box it. Later that value might be stored inside a value with such type, but we keep
# it as two different operations because assigning involves fewer operations (to store
# a value inside a union we simply store the type id and the value, instead of allocating
# a union in the stack and the copying the union inside the final destination).
#
# ## Downcast
#
# ```
# (value : from_type).as(to_type)
# ```
#
# This happens when a value is casted from a "bigger" type to a "smaller" type. For example:
#
# ```
# def foo
#   condition ? 1 : nil
# end
#
# # 1.
# foo.as(Int32) # here a downcast happens, from `Int32 | Nil` to `Int32`
#
# # 2.
# if foo.is_a?(Int32)
#   foo # here a downcast happens, from `Int32 | Nil` to `Int32`
# end
# ```
#
# In this case we usually need to unbox a value from a union, or cast a more general
# type into a specific type (such as when casting a Foo to a Bar, with Bar < Foo).

class Crystal::CodeGenVisitor
  def assign(target_pointer, target_type, value_type, value)
    target_type = target_type.remove_indirection
    value_type = value_type.remove_indirection

    if target_type == value_type
      if target_type.nil_type?
        value
      else
        store to_rhs(value, target_type), target_pointer
      end
    else
      assign_distinct target_pointer, target_type, value_type, value
    end
  end

  def assign_distinct(target_pointer, target_type : NilableType, value_type : Type, value)
    store upcast(value, target_type, value_type), target_pointer
  end

  def assign_distinct(target_pointer, target_type : ReferenceUnionType, value_type : ReferenceUnionType, value)
    store value, target_pointer
  end

  def assign_distinct(target_pointer, target_type : ReferenceUnionType, value_type : VirtualType, value)
    store value, target_pointer
  end

  def assign_distinct(target_pointer, target_type : ReferenceUnionType, value_type : Type, value)
    store cast_to(value, target_type), target_pointer
  end

  def assign_distinct(target_pointer, target_type : NilableReferenceUnionType, value_type : Type, value)
    store upcast(value, target_type, value_type), target_pointer
  end

  def assign_distinct(target_pointer, target_type : MixedUnionType, value_type : MixedUnionType, value)
    # It might happen that some types inside the union `value_type` are not inside `target_type`,
    # for example with named tuple of same keys with different order. In that case we need cast
    # those value to the correct type before finally storing them in the target union.
    needs_union_value_cast = value_type.union_types.any? do |vt|
      needs_value_cast_inside_union?(vt, target_type)
    end

    if needs_union_value_cast # Compute the values that need a cast
      types_needing_cast = value_type.union_types.select do |vt|
        needs_value_cast_inside_union?(vt, target_type)
      end
      # Fetch the value's type id
      value_type_id = type_id(value, value_type)

      exit_label = new_block "exit"

      types_needing_cast.each_with_index do |type_needing_cast, i|
        # Find compatible type
        compatible_type = target_type.union_types.find { |ut| type_needing_cast.implements?(ut) }.not_nil!

        matches_label, doesnt_match_label = new_blocks "matches", "doesnt_match_label"
        cmp_result = equal?(value_type_id, type_id(type_needing_cast))
        cond cmp_result, matches_label, doesnt_match_label

        position_at_end matches_label

        # Store union type id
        store type_id(compatible_type), union_type_id(target_pointer)

        # Store value
        casted_value = cast_to_pointer(union_value(value), type_needing_cast)
        casted_target = cast_to_pointer(union_value(target_pointer), compatible_type)
        assign(casted_target, compatible_type, type_needing_cast, casted_value)
        br exit_label

        position_at_end doesnt_match_label
      end

      assign_distinct_union_types(target_pointer, target_type, value_type, value)
      br exit_label

      position_at_end exit_label
    else
      assign_distinct_union_types(target_pointer, target_type, value_type, value)
    end
  end

  def needs_value_cast_inside_union?(value_type, union_type)
    return false unless value_type.is_a?(TupleInstanceType) || value_type.is_a?(NamedTupleInstanceType)
    !union_type.union_types.any? &.==(value_type)
  end

  def assign_distinct_union_types(target_pointer, target_type, value_type, value)
    casted_value = cast_to_pointer value, target_type
    store load(casted_value), target_pointer
  end

  def assign_distinct(target_pointer, target_type : MixedUnionType, value_type : NilableType, value)
    store_in_union target_pointer, value_type, value
  end

  def assign_distinct(target_pointer, target_type : MixedUnionType, value_type : VoidType, value)
    store type_id(value_type), union_type_id(target_pointer)
  end

  def assign_distinct(target_pointer, target_type : MixedUnionType, value_type : BoolType, value)
    store_bool_in_union target_type, target_pointer, value
  end

  def assign_distinct(target_pointer, target_type : MixedUnionType, value_type : NilType, value)
    store_nil_in_union target_pointer, target_type
  end

  def assign_distinct(target_pointer, target_type : MixedUnionType, value_type : Type, value)
    case value_type
    when TupleInstanceType, NamedTupleInstanceType
      # It might happen that `value_type` is not of the union but it's compatible with one of them.
      # We need to first cast the value to the compatible type and then store it in the value.
      unless target_type.union_types.any? &.==(value_type)
        compatible_type = target_type.union_types.find { |ut| value_type.implements?(ut) }.not_nil!
        value = upcast(value, compatible_type, value_type)
        return assign(target_pointer, target_type, compatible_type, value)
      end
    end

    store_in_union target_pointer, value_type, to_rhs(value, value_type)
  end

  def assign_distinct(target_pointer, target_type : VirtualType, value_type : MixedUnionType, value)
    casted_value = cast_to_pointer(union_value(value), target_type)
    store load(casted_value), target_pointer
  end

  def assign_distinct(target_pointer, target_type : VirtualType, value_type : Type, value)
    store cast_to(value, target_type), target_pointer
  end

  def assign_distinct(target_pointer, target_type : VirtualMetaclassType, value_type : MetaclassType, value)
    store value, target_pointer
  end

  def assign_distinct(target_pointer, target_type : NilableFunType, value_type : NilType, value)
    nilable_fun = make_nilable_fun target_type
    store nilable_fun, target_pointer
  end

  def assign_distinct(target_pointer, target_type : NilableFunType, value_type : FunInstanceType, value)
    store value, target_pointer
  end

  def assign_distinct(target_pointer, target_type : NilableFunType, value_type : TypeDefType, value)
    assign_distinct target_pointer, target_type, value_type.typedef, value
  end

  def assign_distinct(target_pointer, target_type : NilablePointerType, value_type : NilType, value)
    store llvm_type(target_type).null, target_pointer
  end

  def assign_distinct(target_pointer, target_type : NilablePointerType, value_type : PointerInstanceType, value)
    store value, target_pointer
  end

  def assign_distinct(target_pointer, target_type : NilablePointerType, value_type : TypeDefType, value)
    assign_distinct target_pointer, target_type, value_type.typedef, value
  end

  def assign_distinct(target_pointer, target_type : TupleInstanceType, value_type : TupleInstanceType, value)
    index = 0
    target_type.tuple_types.zip(value_type.tuple_types) do |target_tuple_type, value_tuple_type|
      target_ptr = gep target_pointer, 0, index
      value_ptr = gep value, 0, index
      loaded_value = to_lhs(value_ptr, value_tuple_type)
      assign(target_ptr, target_tuple_type, value_tuple_type, loaded_value)
      index += 1
    end
    value
  end

  def assign_distinct(target_pointer, target_type : NamedTupleInstanceType, value_type : NamedTupleInstanceType, value)
<<<<<<< HEAD
    value_type.entries.each_with_index do |entry, index|
      value_at_index = load aggregate_index(value, index)
      target_index = target_type.name_index(entry.name).not_nil!
      target_index_type = target_type.name_type(entry.name)
      assign aggregate_index(target_pointer, target_index), target_index_type, entry.type, value_at_index
=======
    value_type.names_and_types.each_with_index do |name_and_type, index|
      value_ptr = aggregate_index(value, index)
      value_at_index = to_lhs(value_ptr, name_and_type[1])
      target_index = target_type.name_index(name_and_type[0]).not_nil!
      target_index_type = target_type.name_type(name_and_type[0])
      assign aggregate_index(target_pointer, target_index), target_index_type, name_and_type[1], value_at_index
>>>>>>> a4aabe29
    end
  end

  def assign_distinct(target_pointer, target_type : Type, value_type : Type, value)
    raise "Bug: trying to assign #{target_type} <- #{value_type}"
  end

  def downcast(value, to_type, from_type : VoidType, already_loaded)
    value
  end

  def downcast(value, to_type, from_type : Type, already_loaded)
    from_type = from_type.remove_indirection
    to_type = to_type.remove_indirection

    unless already_loaded
      value = to_lhs(value, from_type)
    end
    if from_type != to_type
      value = downcast_distinct value, to_type, from_type
    end
    value
  end

  def downcast_distinct(value, to_type : NilType, from_type : Type)
    llvm_nil
  end

  def downcast_distinct(value, to_type, from_type : MetaclassType | GenericClassInstanceMetaclassType | VirtualMetaclassType)
    value
  end

  def downcast_distinct(value, to_type : VirtualType, from_type : VirtualType)
    value
  end

  def downcast_distinct(value, to_type : MixedUnionType, from_type : VirtualType)
    # This happens if the restriction is a union:
    # we keep each of the union types as the result, we don't fully merge
    union_ptr = alloca llvm_type(to_type)
    store_in_union union_ptr, from_type, value
    union_ptr
  end

  def downcast_distinct(value, to_type : ReferenceUnionType, from_type : VirtualType)
    # This happens if the restriction is a union:
    # we keep each of the union types as the result, we don't fully merge
    value
  end

  def downcast_distinct(value, to_type : NonGenericClassType | GenericClassInstanceType, from_type : VirtualType)
    cast_to value, to_type
  end

  def downcast_distinct(value, to_type : Type, from_type : NilableType)
    value
  end

  def downcast_distinct(value, to_type : FunInstanceType, from_type : NilableFunType)
    value
  end

  def downcast_distinct(value, to_type : TypeDefType, from_type : NilableFunType)
    downcast_distinct value, to_type.typedef, from_type
  end

  def downcast_distinct(value, to_type : PointerInstanceType, from_type : NilablePointerType)
    value
  end

  def downcast_distinct(value, to_type : TypeDefType, from_type : NilablePointerType)
    downcast_distinct value, to_type.typedef, from_type
  end

  def downcast_distinct(value, to_type : ReferenceUnionType, from_type : ReferenceUnionType)
    value
  end

  def downcast_distinct(value, to_type : VirtualType, from_type : ReferenceUnionType)
    value
  end

  def downcast_distinct(value, to_type : Type, from_type : ReferenceUnionType)
    cast_to value, to_type
  end

  def downcast_distinct(value, to_type : VirtualType, from_type : NilableReferenceUnionType)
    value
  end

  def downcast_distinct(value, to_type : ReferenceUnionType, from_type : NilableReferenceUnionType)
    value
  end

  def downcast_distinct(value, to_type : NilableType, from_type : NilableReferenceUnionType)
    cast_to value, to_type
  end

  def downcast_distinct(value, to_type : Type, from_type : NilableReferenceUnionType)
    cast_to value, to_type
  end

  def downcast_distinct(value, to_type : MixedUnionType, from_type : MixedUnionType)
    cast_to_pointer value, to_type
  end

  def downcast_distinct(value, to_type : NilableType, from_type : MixedUnionType)
    load cast_to_pointer(union_value(value), to_type)
  end

  def downcast_distinct(value, to_type : BoolType, from_type : MixedUnionType)
    value_ptr = union_value(value)
    value = cast_to_pointer(value_ptr, @mod.int8)
    value = load(value)
    trunc value, LLVM::Int1
  end

  def downcast_distinct(value, to_type : Type, from_type : MixedUnionType)
    value_ptr = union_value(value)
    value = cast_to_pointer(value_ptr, to_type)
    to_lhs value, to_type
  end

  def downcast_distinct(value, to_type : FunInstanceType, from_type : FunInstanceType)
    # Nothing to do
    value
  end

  def downcast_distinct(value, to_type : Type, from_type : Type)
    raise "Bug: trying to downcast #{to_type} <- #{from_type}"
  end

  def upcast(value, to_type, from_type)
    from_type = from_type.remove_indirection
    to_type = to_type.remove_indirection

    if to_type != from_type
      value = upcast_distinct(value, to_type, from_type)
    end
    value
  end

  def upcast_distinct(value, to_type : MetaclassType | GenericClassInstanceMetaclassType | VirtualMetaclassType, from_type)
    value
  end

  def upcast_distinct(value, to_type : VirtualType, from_type)
    cast_to value, to_type
  end

  def upcast_distinct(value, to_type : NilableType, from_type : NilType?)
    llvm_type(to_type).null
  end

  def upcast_distinct(value, to_type : NilableType, from_type : Type)
    value
  end

  def upcast_distinct(value, to_type : NilableReferenceUnionType, from_type : NilType?)
    llvm_type(to_type).null
  end

  def upcast_distinct(value, to_type : NilableReferenceUnionType, from_type : Type)
    cast_to value, to_type
  end

  def upcast_distinct(value, to_type : NilableFunType, from_type : NilType)
    make_nilable_fun to_type
  end

  def upcast_distinct(value, to_type : NilableFunType, from_type : FunInstanceType)
    value
  end

  def upcast_distinct(value, to_type : NilableFunType, from_type : TypeDefType)
    upcast_distinct value, to_type, from_type.typedef
  end

  def upcast_distinct(value, to_type : NilablePointerType, from_type : NilType)
    llvm_type(to_type).null
  end

  def upcast_distinct(value, to_type : NilablePointerType, from_type : PointerInstanceType)
    value
  end

  def upcast_distinct(value, to_type : NilablePointerType, from_type : TypeDefType)
    upcast_distinct value, to_type, from_type.typedef
  end

  def upcast_distinct(value, to_type : ReferenceUnionType, from_type)
    cast_to value, to_type
  end

  def upcast_distinct(value, to_type : MixedUnionType, from_type : MixedUnionType)
    # It might happen that some types inside the union `from_type` are not inside `to_type`,
    # for example with named tuple of same keys with different order. In that case we need cast
    # those value to the correct type before finally storing them in the target union.
    needs_union_value_cast = from_type.union_types.any? do |vt|
      needs_value_cast_inside_union?(vt, to_type)
    end

    if needs_union_value_cast
      # Compute the values that need a cast
      types_needing_cast = from_type.union_types.select do |vt|
        needs_value_cast_inside_union?(vt, to_type)
      end

      # Fetch the value's type id
      from_type_id = type_id(value, from_type)

      Phi.open(self, to_type, @needs_value) do |phi|
        types_needing_cast.each_with_index do |type_needing_cast, i|
          # Find compatible type
          compatible_type = to_type.union_types.find { |ut| type_needing_cast.implements?(ut) }.not_nil!

          matches_label, doesnt_match_label = new_blocks "matches", "doesnt_match_label"
          cmp_result = equal?(from_type_id, type_id(type_needing_cast))
          cond cmp_result, matches_label, doesnt_match_label

          position_at_end matches_label

          casted_value = cast_to_pointer(union_value(value), type_needing_cast)
          upcasted_value = upcast(casted_value, compatible_type, type_needing_cast)
          final_value = upcast(upcasted_value, to_type, compatible_type)
          phi.add final_value, to_type

          position_at_end doesnt_match_label
        end

        final_value = cast_to_pointer value, to_type
        phi.add final_value, to_type, last: true
      end
    else
      cast_to_pointer value, to_type
    end
  end

  def upcast_distinct(value, to_type : MixedUnionType, from_type : VoidType)
    union_ptr = alloca(llvm_type(to_type))
    store type_id(from_type), union_type_id(union_ptr)
    union_ptr
  end

  def upcast_distinct(value, to_type : MixedUnionType, from_type : BoolType)
    union_ptr = alloca(llvm_type(to_type))
    store_bool_in_union to_type, union_ptr, value
    union_ptr
  end

  def upcast_distinct(value, to_type : MixedUnionType, from_type : NilType)
    union_ptr = alloca(llvm_type(to_type))
    store_nil_in_union union_ptr, to_type
    union_ptr
  end

  def upcast_distinct(value, to_type : MixedUnionType, from_type : Type)
    # It might happen that from_type is not of the union but it's compatible with one of them.
    # We need to first cast the value to the compatible type and to to_type
    case from_type
    when TupleInstanceType, NamedTupleInstanceType
      unless to_type.union_types.any? &.==(from_type)
        compatible_type = to_type.union_types.find { |ut| from_type.implements?(ut) }.not_nil!
        value = upcast(value, compatible_type, from_type)
        return upcast(value, to_type, compatible_type)
      end
    end

    union_ptr = alloca(llvm_type(to_type))
    store_in_union(union_ptr, from_type, to_rhs(value, from_type))
    union_ptr
  end

  def upcast_distinct(value, to_type : EnumType, from_type : Type)
    value
  end

  def upcast_distinct(value, to_type : TupleInstanceType, from_type : TupleInstanceType)
    target_ptr = alloca llvm_type(to_type)
    assign(target_ptr, to_type, from_type, value)
    target_ptr
  end

  def upcast_distinct(value, to_type : NamedTupleInstanceType, from_type : NamedTupleInstanceType)
<<<<<<< HEAD
    struct_type = alloca llvm_type(to_type)
    from_type.entries.each_with_index do |entry, index|
      value_at_index = load aggregate_index(value, index)
      target_index = to_type.name_index(entry.name).not_nil!
      target_index_type = to_type.name_type(entry.name)
      assign aggregate_index(struct_type, target_index), target_index_type, entry.type, value_at_index
    end
    struct_type
=======
    target_ptr = alloca llvm_type(to_type)
    assign(target_ptr, to_type, from_type, value)
    target_ptr
>>>>>>> a4aabe29
  end

  def upcast_distinct(value, to_type : Type, from_type : Type)
    raise "Bug: trying to upcast #{to_type} <- #{from_type}"
  end

  def store_in_union(union_pointer, value_type, value)
    store type_id(value, value_type), union_type_id(union_pointer)
    casted_value_ptr = cast_to_pointer(union_value(union_pointer), value_type)
    store value, casted_value_ptr
  end

  def store_bool_in_union(union_type, union_pointer, value)
    store type_id(value, @mod.bool), union_type_id(union_pointer)

    # To store a boolean in a union
    # we sign-extend it to the size in bits of the union
    union_value_type = llvm_union_value_type(union_type)
    union_size = @llvm_typer.size_of(union_value_type)
    int_type = LLVM::Type.int((union_size * 8).to_i32)

    bool_as_extended_int = builder.zext(value, int_type)
    casted_value_ptr = bit_cast(union_value(union_pointer), int_type.pointer)
    store bool_as_extended_int, casted_value_ptr
  end

  def store_nil_in_union(union_pointer, target_type)
    union_value_type = llvm_union_value_type(target_type)
    value = union_value_type.null

    store type_id(value, @mod.nil), union_type_id(union_pointer)
    casted_value_ptr = bit_cast union_value(union_pointer), union_value_type.pointer
    store value, casted_value_ptr
  end
end<|MERGE_RESOLUTION|>--- conflicted
+++ resolved
@@ -244,20 +244,12 @@
   end
 
   def assign_distinct(target_pointer, target_type : NamedTupleInstanceType, value_type : NamedTupleInstanceType, value)
-<<<<<<< HEAD
     value_type.entries.each_with_index do |entry, index|
-      value_at_index = load aggregate_index(value, index)
+      value_ptr = aggregate_index(value, index)
+      value_at_index = to_lhs(value_ptr, entry.type)
       target_index = target_type.name_index(entry.name).not_nil!
       target_index_type = target_type.name_type(entry.name)
       assign aggregate_index(target_pointer, target_index), target_index_type, entry.type, value_at_index
-=======
-    value_type.names_and_types.each_with_index do |name_and_type, index|
-      value_ptr = aggregate_index(value, index)
-      value_at_index = to_lhs(value_ptr, name_and_type[1])
-      target_index = target_type.name_index(name_and_type[0]).not_nil!
-      target_index_type = target_type.name_type(name_and_type[0])
-      assign aggregate_index(target_pointer, target_index), target_index_type, name_and_type[1], value_at_index
->>>>>>> a4aabe29
     end
   end
 
@@ -542,20 +534,9 @@
   end
 
   def upcast_distinct(value, to_type : NamedTupleInstanceType, from_type : NamedTupleInstanceType)
-<<<<<<< HEAD
-    struct_type = alloca llvm_type(to_type)
-    from_type.entries.each_with_index do |entry, index|
-      value_at_index = load aggregate_index(value, index)
-      target_index = to_type.name_index(entry.name).not_nil!
-      target_index_type = to_type.name_type(entry.name)
-      assign aggregate_index(struct_type, target_index), target_index_type, entry.type, value_at_index
-    end
-    struct_type
-=======
     target_ptr = alloca llvm_type(to_type)
     assign(target_ptr, to_type, from_type, value)
     target_ptr
->>>>>>> a4aabe29
   end
 
   def upcast_distinct(value, to_type : Type, from_type : Type)
