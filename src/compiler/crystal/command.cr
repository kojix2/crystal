--- conflicted
+++ resolved
@@ -29,13 +29,9 @@
 
 Tool:
     browser                  open an http server to browse program file
-<<<<<<< HEAD
-    hierarchy                show type hierarchy
-=======
     context                  show context for given location
     hierarchy                show type hierarchy
     implementations          show implementations for given call in location
->>>>>>> dd6b6c62
     types                    show type of main variables
     --help, -h               show this help
 USAGE
@@ -110,11 +106,6 @@
       when "browser".starts_with?(tool)
         options.shift
         browser options
-<<<<<<< HEAD
-      when "hierarchy".starts_with?(tool)
-        options.shift
-        hierarchy options
-=======
       when "context".starts_with?(tool)
         options.shift
         context options
@@ -124,7 +115,6 @@
       when "implementations".starts_with?(tool)
         options.shift
         implementations options
->>>>>>> dd6b6c62
       when "types".starts_with?(tool)
         options.shift
         types options
