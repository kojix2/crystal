--- conflicted
+++ resolved
@@ -154,12 +154,10 @@
     nil
   end
 
-<<<<<<< HEAD
   def each_cons(count : Int)
     each.cons(count)
   end
 
-=======
   # Iterates over the collection, yielding both the elements and their index.
   #
   #     ["Alice", "Bob"].each_with_index do |user, i|
@@ -183,7 +181,6 @@
   #     User #1: Alice
   #     User #2: Bob
   #
->>>>>>> b664bf5f
   def each_with_index(offset = 0)
     i = offset
     each do |elem|
