--- conflicted
+++ resolved
@@ -19,11 +19,7 @@
     end
   end
 
-<<<<<<< HEAD
-  def initialize(@major : Int, @minor : Int, @patch : Int, prerelease = nil: String | Prerelease | Nil, @build = nil : String?)
-=======
   def initialize(@major : Int, @minor : Int, @patch : Int, prerelease = nil : String | Prerelease | Nil, @build = nil : String?)
->>>>>>> b07a1f97
     @prerelease = case prerelease
                   when Prerelease
                     prerelease
