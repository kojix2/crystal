--- conflicted
+++ resolved
@@ -1,8 +1,4 @@
-<<<<<<< HEAD
-@[Link(ldflags: "`pkg-config --libs libcrypto || printf '-lcrypto'`")]
-=======
 @[Link(ldflags: "`pkg-config --libs libcrypto || printf %s '-lcrypto'`")]
->>>>>>> 8a674335
 lib LibCrypto
   alias Char = LibC::Char
   alias Int = LibC::Int
