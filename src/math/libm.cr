--- conflicted
+++ resolved
@@ -76,22 +76,19 @@
   {% if flag?(:interpreted) %} @[Primitive(:interpreter_libm_pow_f64)] {% end %}
   fun pow_f64 = "llvm.pow.f64"(value : Float64, power : Float64) : Float64
 
-  {% unless flag?(:win32) %}
-<<<<<<< HEAD
-    {% if compare_versions(Crystal::LLVM_VERSION, "13.0.0") < 0 %}
-      fun powi_f32 = "llvm.powi.f32"(value : Float32, power : Int32) : Float32
-      fun powi_f64 = "llvm.powi.f64"(value : Float64, power : Int32) : Float64
-    {% else %}
-      fun powi_f32 = "llvm.powi.f32.i32"(value : Float32, power : Int32) : Float32
-      fun powi_f64 = "llvm.powi.f64.i32"(value : Float64, power : Int32) : Float64
-    {% end %}
-=======
-    {% if flag?(:interpreted) %} @[Primitive(:interpreter_libm_powi_f32)] {% end %}
+  {% if flag?(:win32) %}
+  {% elsif flag?(:interpreted) %}
+    @[Primitive(:interpreter_libm_powi_f32)]
     fun powi_f32 = "llvm.powi.f32"(value : Float32, power : Int32) : Float32
 
-    {% if flag?(:interpreted) %} @[Primitive(:interpreter_libm_powi_f64)] {% end %}
+    @[Primitive(:interpreter_libm_powi_f64)]
     fun powi_f64 = "llvm.powi.f64"(value : Float64, power : Int32) : Float64
->>>>>>> d16e71a1
+  {% elsif compare_versions(Crystal::LLVM_VERSION, "13.0.0") < 0 %}
+    fun powi_f32 = "llvm.powi.f32"(value : Float32, power : Int32) : Float32
+    fun powi_f64 = "llvm.powi.f64"(value : Float64, power : Int32) : Float64
+  {% else %}
+    fun powi_f32 = "llvm.powi.f32.i32"(value : Float32, power : Int32) : Float32
+    fun powi_f64 = "llvm.powi.f64.i32"(value : Float64, power : Int32) : Float64
   {% end %}
 
   {% if flag?(:interpreted) %} @[Primitive(:interpreter_libm_round_f32)] {% end %}
