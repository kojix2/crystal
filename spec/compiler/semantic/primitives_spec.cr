--- conflicted
+++ resolved
@@ -212,8 +212,6 @@
       "expected Primitive argument to be a symbol literal"
   end
 
-<<<<<<< HEAD
-=======
   it "allows @[Primitive] on method that has body" do
     assert_no_errors %(
       struct Int32
@@ -225,7 +223,6 @@
       )
   end
 
->>>>>>> ccd271cc
   pending_win32 "types va_arg primitive" do
     assert_type(%(
       struct VaList
