require "spec"

describe "Proc" do
  it "does to_s(io)" do
    str = MemoryIO.new
    f = ->(x : Int32) { x.to_f }
    f.to_s(str)
    {% if Crystal::VERSION.starts_with?("0.18.") %}
      str.to_s.should eq("#<Proc(Int32, Float64):0x#{f.pointer.address.to_s(16)}>")
    {% else %}
      str.to_s.should eq("#<(Int32 -> Float64):0x#{f.pointer.address.to_s(16)}>")
    {% end %}
  end

  it "does to_s(io) when closured" do
    str = MemoryIO.new
    a = 1.5
    f = ->(x : Int32) { x + a }
    f.to_s(str)
    {% if Crystal::VERSION.starts_with?("0.18.") %}
      str.to_s.should eq("#<Proc(Int32, Float64):0x#{f.pointer.address.to_s(16)}:closure>")
    {% else %}
      str.to_s.should eq("#<(Int32 -> Float64):0x#{f.pointer.address.to_s(16)}:closure>")
    {% end %}
  end

  it "does to_s" do
    str = MemoryIO.new
    f = ->(x : Int32) { x.to_f }
    {% if Crystal::VERSION.starts_with?("0.18.") %}
      f.to_s.should eq("#<Proc(Int32, Float64):0x#{f.pointer.address.to_s(16)}>")
    {% else %}
      f.to_s.should eq("#<(Int32 -> Float64):0x#{f.pointer.address.to_s(16)}>")
    {% end %}
  end

  it "does to_s when closured" do
    str = MemoryIO.new
    a = 1.5
    f = ->(x : Int32) { x + a }
    {% if Crystal::VERSION.starts_with?("0.18.") %}
      f.to_s.should eq("#<Proc(Int32, Float64):0x#{f.pointer.address.to_s(16)}:closure>")
    {% else %}
      f.to_s.should eq("#<(Int32 -> Float64):0x#{f.pointer.address.to_s(16)}:closure>")
    {% end %}
  end

  it "gets pointer" do
    f = ->{ 1 }
    f.pointer.address.should be > 0
  end

  it "gets closure data for non-closure" do
    f = ->{ 1 }
    f.closure_data.address.should eq(0)
    f.closure?.should be_false
  end

  it "gets closure data for closure" do
    a = 1
    f = ->{ a }
    f.closure_data.address.should be > 0
    f.closure?.should be_true
  end

  it "does new" do
    a = 1
    f = ->(x : Int32) { x + a }
    f2 = Proc(Int32, Int32).new(f.pointer, f.closure_data)
    f2.call(3).should eq(4)
  end

  it "does ==" do
    func = ->{ 1 }
    func.should eq(func)
    func2 = ->{ 1 }
    func2.should_not eq(func)
  end

  it "clones" do
    func = ->{ 1 }
    func.clone.should eq(func)
  end

<<<<<<< HEAD
  it "#arity" do
    f = ->(x : Int32, y : Int32) {}
    f.arity.should eq(2)
  end

  it "#partial" do
    f = ->(x : Int32, y : Int32, z : Int32) { x + y + z }
    f.call(1, 2, 3).should eq(6)

    f2 = f.partial(10)
    f2.call(2, 3).should eq(15)
    f2.call(2, 10).should eq(22)

    f3 = f2.partial(20)
    f3.call(3).should eq(33)
    f3.call(10).should eq(40)

    f = ->(x : String, y : Char) { x.index(y) }
    f.call("foo", 'o').should eq(1)

    f2 = f.partial("bar")
    f2.call('a').should eq(1)
    f2.call('r').should eq(2)
  end
=======
  {% if Crystal::VERSION.starts_with?("0.18.") %}
    it "#arity" do
      f = ->(x : Int32, y : Int32) {}
      f.arity.should eq(2)
    end

    it "#partial" do
      f = ->(x : Int32, y : Int32, z : Int32) { x + y + z }
      f.call(1, 2, 3).should eq(6)

      f2 = f.partial(10)
      f2.call(2, 3).should eq(15)
      f2.call(2, 10).should eq(22)

      f3 = f2.partial(20)
      f3.call(3).should eq(33)
      f3.call(10).should eq(40)

      f = ->(x : String, y : Char) { x.index(y) }
      f.call("foo", 'o').should eq(1)

      f2 = f.partial("bar")
      f2.call('a').should eq(1)
      f2.call('r').should eq(2)
    end
  {% end %}
>>>>>>> ab6b8526
end<|MERGE_RESOLUTION|>--- conflicted
+++ resolved
@@ -5,7 +5,7 @@
     str = MemoryIO.new
     f = ->(x : Int32) { x.to_f }
     f.to_s(str)
-    {% if Crystal::VERSION.starts_with?("0.18.") %}
+    {% if Crystal::VERSION.starts_with?("0.18.1") %}
       str.to_s.should eq("#<Proc(Int32, Float64):0x#{f.pointer.address.to_s(16)}>")
     {% else %}
       str.to_s.should eq("#<(Int32 -> Float64):0x#{f.pointer.address.to_s(16)}>")
@@ -17,7 +17,7 @@
     a = 1.5
     f = ->(x : Int32) { x + a }
     f.to_s(str)
-    {% if Crystal::VERSION.starts_with?("0.18.") %}
+    {% if Crystal::VERSION.starts_with?("0.18.1") %}
       str.to_s.should eq("#<Proc(Int32, Float64):0x#{f.pointer.address.to_s(16)}:closure>")
     {% else %}
       str.to_s.should eq("#<(Int32 -> Float64):0x#{f.pointer.address.to_s(16)}:closure>")
@@ -27,7 +27,7 @@
   it "does to_s" do
     str = MemoryIO.new
     f = ->(x : Int32) { x.to_f }
-    {% if Crystal::VERSION.starts_with?("0.18.") %}
+    {% if Crystal::VERSION.starts_with?("0.18.1") %}
       f.to_s.should eq("#<Proc(Int32, Float64):0x#{f.pointer.address.to_s(16)}>")
     {% else %}
       f.to_s.should eq("#<(Int32 -> Float64):0x#{f.pointer.address.to_s(16)}>")
@@ -38,7 +38,7 @@
     str = MemoryIO.new
     a = 1.5
     f = ->(x : Int32) { x + a }
-    {% if Crystal::VERSION.starts_with?("0.18.") %}
+    {% if Crystal::VERSION.starts_with?("0.18.1") %}
       f.to_s.should eq("#<Proc(Int32, Float64):0x#{f.pointer.address.to_s(16)}:closure>")
     {% else %}
       f.to_s.should eq("#<(Int32 -> Float64):0x#{f.pointer.address.to_s(16)}:closure>")
@@ -82,7 +82,6 @@
     func.clone.should eq(func)
   end
 
-<<<<<<< HEAD
   it "#arity" do
     f = ->(x : Int32, y : Int32) {}
     f.arity.should eq(2)
@@ -107,32 +106,4 @@
     f2.call('a').should eq(1)
     f2.call('r').should eq(2)
   end
-=======
-  {% if Crystal::VERSION.starts_with?("0.18.") %}
-    it "#arity" do
-      f = ->(x : Int32, y : Int32) {}
-      f.arity.should eq(2)
-    end
-
-    it "#partial" do
-      f = ->(x : Int32, y : Int32, z : Int32) { x + y + z }
-      f.call(1, 2, 3).should eq(6)
-
-      f2 = f.partial(10)
-      f2.call(2, 3).should eq(15)
-      f2.call(2, 10).should eq(22)
-
-      f3 = f2.partial(20)
-      f3.call(3).should eq(33)
-      f3.call(10).should eq(40)
-
-      f = ->(x : String, y : Char) { x.index(y) }
-      f.call("foo", 'o').should eq(1)
-
-      f2 = f.partial("bar")
-      f2.call('a').should eq(1)
-      f2.call('r').should eq(2)
-    end
-  {% end %}
->>>>>>> ab6b8526
 end