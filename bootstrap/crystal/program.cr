--- conflicted
+++ resolved
@@ -98,17 +98,6 @@
       type_merge nodes, &.type?
     end
 
-<<<<<<< HEAD
-    def type_merge(types : Array(Type))
-      type_merge(types) { |type| type }
-    end
-
-    def type_merge(nodes : Array(ASTNode))
-      type_merge(nodes) { |node| node.type }
-    end
-
-=======
->>>>>>> ef02794c
     def type_merge(objects)
       all_types = Set(Type).new
       objects.each do |obj|
