--- conflicted
+++ resolved
@@ -877,7 +877,6 @@
     end
   end
 
-<<<<<<< HEAD
   class Macro < ASTNode
     attr_accessor :receiver
     attr_accessor :name
@@ -909,7 +908,7 @@
       @args = other.args.map { |arg| arg.clone(&block) }
       @body = other.body.clone(&block)
       @receiver = other.receiver.clone(&block)
-=======
+
   class PointerOf < ASTNode
     attr_accessor :var
 
@@ -927,7 +926,6 @@
 
     def clone_from(other, &block)
       @var = other.var.clone(&block)
->>>>>>> 22daeb42
     end
   end
 end