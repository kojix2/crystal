--- conflicted
+++ resolved
@@ -490,7 +490,7 @@
 
         unless node.binary == :or
           if node.then
-            node.then.accept self
+            accept(node.then)
           else
             @last = llvm_nil
           end
@@ -509,7 +509,7 @@
 
         unless node.binary == :and
           if node.else
-            node.else.accept self
+            accept(node.else)
           else
             @last = llvm_nil
           end
@@ -590,7 +590,7 @@
 
       @builder.position_at_end while_block
 
-      node.cond.accept self
+      accept(node.cond)
       codegen_cond(node.cond, body_block, exit_block)
 
       @builder.position_at_end body_block
@@ -608,12 +608,8 @@
       false
     end
 
-<<<<<<< HEAD
-    def codegen_cond(node_cond, then_block, else_block)
+    def check_const(node_cond)
       accept(node_cond)
-=======
-    def check_const(node_cond)
-      node_cond.accept self
 
       if @mod.nil == node_cond.type
         return false
@@ -640,7 +636,6 @@
     end
 
     def codegen_cond(node_cond, then_block, else_block)
->>>>>>> a2193dc0
       if @mod.nil == node_cond.type
         return false
       elsif @mod.bool == node_cond.type
