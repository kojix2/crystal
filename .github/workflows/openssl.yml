name: OpenSSL CI

on: [push, pull_request]

jobs:
  openssl3:
    runs-on: ubuntu-latest
    name: "OpenSSL 3.0"
    container: crystallang/crystal:1.6.1-alpine
    steps:
      - name: Download Crystal source
        uses: actions/checkout@v2
      - name: Uninstall openssl 1.1
        run: apk del openssl-dev
      - name: Upgrade alpine-keys
        run: apk upgrade alpine-keys
      - name: Install openssl 3.0
        run: apk add "openssl3-dev" --repository=http://dl-cdn.alpinelinux.org/alpine/v3.15/main
      - name: Check LibSSL version
        run: bin/crystal eval 'require "openssl"; p! LibSSL::OPENSSL_VERSION, LibSSL::LIBRESSL_VERSION'
      - name: Run OpenSSL specs
        run: bin/crystal spec --order=random spec/std/openssl/
  openssl111:
    runs-on: ubuntu-latest
    name: "OpenSSL 1.1.1"
    container: crystallang/crystal:1.6.1-alpine
    steps:
      - name: Download Crystal source
        uses: actions/checkout@v2
      - name: Install openssl 1.1.1
        run: apk add "openssl-dev=~1.1.1"
      - name: Check LibSSL version
        run: bin/crystal eval 'require "openssl"; p! LibSSL::OPENSSL_VERSION, LibSSL::LIBRESSL_VERSION'
      - name: Run OpenSSL specs
<<<<<<< HEAD
        run: bin/crystal spec --order=random spec/std/openssl/
  libressl31:
    runs-on: ubuntu-latest
    name: "LibreSSL 3.1"
    container: crystallang/crystal:1.5.0-alpine
    steps:
      - name: Download Crystal source
        uses: actions/checkout@v2
      - name: Uninstall openssl
        run: apk del openssl-dev openssl-libs-static
      - name: Install libressl 3.1
        run: apk add "libressl-dev=~3.1"
      - name: Check LibSSL version
        run: bin/crystal eval 'require "openssl"; p! LibSSL::OPENSSL_VERSION, LibSSL::LIBRESSL_VERSION'
      - name: Run OpenSSL specs
        run: bin/crystal spec --order=random spec/std/openssl/
=======
        run: bin/crystal spec spec/std/openssl/
>>>>>>> fabedd43
  libressl34:
    runs-on: ubuntu-latest
    name: "LibreSSL 3.4"
    container: crystallang/crystal:1.6.1-alpine
    steps:
      - name: Download Crystal source
        uses: actions/checkout@v2
      - name: Uninstall openssl
        run: apk del openssl-dev openssl-libs-static
      - name: Upgrade alpine-keys
        run: apk upgrade alpine-keys
      - name: Install libressl 3.4
        run: apk add "libressl-dev=~3.4" --repository=http://dl-cdn.alpinelinux.org/alpine/v3.15/community
      # We need a recent libc which include reallocarray
      - name: Upgrade musl-dev
        run: apk add "musl-dev=~1.2" --repository=http://dl-cdn.alpinelinux.org/alpine/v3.15/main
      - name: Check LibSSL version
        run: bin/crystal eval 'require "openssl"; p! LibSSL::OPENSSL_VERSION, LibSSL::LIBRESSL_VERSION'
      - name: Run OpenSSL specs
        run: bin/crystal spec --order=random spec/std/openssl/<|MERGE_RESOLUTION|>--- conflicted
+++ resolved
@@ -32,26 +32,7 @@
       - name: Check LibSSL version
         run: bin/crystal eval 'require "openssl"; p! LibSSL::OPENSSL_VERSION, LibSSL::LIBRESSL_VERSION'
       - name: Run OpenSSL specs
-<<<<<<< HEAD
         run: bin/crystal spec --order=random spec/std/openssl/
-  libressl31:
-    runs-on: ubuntu-latest
-    name: "LibreSSL 3.1"
-    container: crystallang/crystal:1.5.0-alpine
-    steps:
-      - name: Download Crystal source
-        uses: actions/checkout@v2
-      - name: Uninstall openssl
-        run: apk del openssl-dev openssl-libs-static
-      - name: Install libressl 3.1
-        run: apk add "libressl-dev=~3.1"
-      - name: Check LibSSL version
-        run: bin/crystal eval 'require "openssl"; p! LibSSL::OPENSSL_VERSION, LibSSL::LIBRESSL_VERSION'
-      - name: Run OpenSSL specs
-        run: bin/crystal spec --order=random spec/std/openssl/
-=======
-        run: bin/crystal spec spec/std/openssl/
->>>>>>> fabedd43
   libressl34:
     runs-on: ubuntu-latest
     name: "LibreSSL 3.4"
