--- conflicted
+++ resolved
@@ -133,12 +133,8 @@
       - name: Download LLVM
         if: steps.cache-llvm.outputs.cache-hit != 'true'
         run: |
-<<<<<<< HEAD
           iwr https://github.com/llvm/llvm-project/releases/download/llvmorg-13.0.0/llvm-13.0.0.src.tar.xz -OutFile llvm.tar.xz
-=======
-          iwr https://github.com/llvm/llvm-project/releases/download/llvmorg-10.0.0/llvm-10.0.0.src.tar.xz -OutFile llvm.tar.xz
-          (Get-FileHash -Algorithm SHA256 .\llvm.tar.xz).hash -eq "df83a44b3a9a71029049ec101fb0077ecbbdf5fe41e395215025779099a98fdf"
->>>>>>> b06c7b25
+          (Get-FileHash -Algorithm SHA256 .\llvm.tar.xz).hash -eq "408d11708643ea826f519ff79761fcdfc12d641a2510229eec459e72f8163020"
           7z x llvm.tar.xz
           7z x llvm.tar
           mv llvm-* llvm-src
